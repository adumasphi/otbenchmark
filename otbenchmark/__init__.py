"""otbenchmark module."""
from .ReliabilityBenchmarkProblem import ReliabilityBenchmarkProblem
from .AxialStressedBeamReliability import AxialStressedBeamReliability
from .SensitivityBenchmarkProblem import SensitivityBenchmarkProblem
from .IshigamiSensitivity import IshigamiSensitivity
from .DrawEvent import DrawEvent
from .RminusSReliability import RminusSReliability
from .ReliabilityProblem53 import ReliabilityProblem53
from .ReliabilityProblem22 import ReliabilityProblem22
from .ReliabilityProblem24 import ReliabilityProblem24
from .ReliabilityProblem25 import ReliabilityProblem25
from .ReliabilityProblem28 import ReliabilityProblem28
from .ReliabilityProblem31 import ReliabilityProblem31
from .ReliabilityProblem35 import ReliabilityProblem35
from .ReliabilityProblem55 import ReliabilityProblem55
from .ReliabilityProblem57 import ReliabilityProblem57
from .ReliabilityProblem75 import ReliabilityProblem75
from .ReliabilityProblem89 import ReliabilityProblem89
from .ReliabilityProblem110 import ReliabilityProblem110
from .ReliabilityProblem111 import ReliabilityProblem111
from .ReliabilityProblem33 import ReliabilityProblem33
from .ReliabilityProblem8 import ReliabilityProblem8
from .ReliabilityProblem14 import ReliabilityProblem14
from .ReliabilityProblem38 import ReliabilityProblem38
from .ReliabilityProblem54 import ReliabilityProblem54
from .ReliabilityProblem107 import ReliabilityProblem107
from .ReliabilityProblem91 import ReliabilityProblem91
from .ReliabilityProblem63 import ReliabilityProblem63
<<<<<<< HEAD
from .ReliabilityProblem60 import ReliabilityProblem60
from .ReliabilityProblem77 import ReliabilityProblem77
from .FourBranchSerialSystemReliability import FourBranchSerialSystemReliability
=======
from .FourBranchSerialSystemReliabilityBenchmarkProblem import (
    FourBranchSerialSystemReliabilityBenchmarkProblem,
)
from .RequestedBBRCProblem import RequestedBBRCProblem
>>>>>>> d8469db0

# from .CentralDispersionBenchmarkProblem import
# CentralDispersionBenchmarkProblem

__all__ = [
    "ReliabilityBenchmarkProblem",
    "AxialStressedBeamReliability",
    "SensitivityBenchmarkProblem",
    "IshigamiSensitivity",
    "DrawEvent",
    "RminusSReliability",
    "ReliabilityProblem53",
    "ReliabilityProblem22",
    "ReliabilityProblem24",
    "ReliabilityProblem25",
    "ReliabilityProblem28",
    "ReliabilityProblem31",
    "ReliabilityProblem35",
    "ReliabilityProblem55",
    "ReliabilityProblem57",
    "ReliabilityProblem75",
    "ReliabilityProblem89",
    "ReliabilityProblem111",
    "ReliabilityProblem110",
    "ReliabilityProblem33",
    "ReliabilityProblem8",
    "ReliabilityProblem14",
    "ReliabilityProblem38",
    "ReliabilityProblem54",
    "ReliabilityProblem107",
    "ReliabilityProblem91",
    "ReliabilityProblem63",
<<<<<<< HEAD
    "ReliabilityProblem60",
    "ReliabilityProblem77",
    "FourBranchSerialSystemReliability",
=======
    "FourBranchSerialSystemReliabilityBenchmarkProblem",
    "RequestedBBRCProblem",
>>>>>>> d8469db0
]
__version__ = "1.0"
<|MERGE_RESOLUTION|>--- conflicted
+++ resolved
@@ -1,80 +1,70 @@
-"""otbenchmark module."""
-from .ReliabilityBenchmarkProblem import ReliabilityBenchmarkProblem
-from .AxialStressedBeamReliability import AxialStressedBeamReliability
-from .SensitivityBenchmarkProblem import SensitivityBenchmarkProblem
-from .IshigamiSensitivity import IshigamiSensitivity
-from .DrawEvent import DrawEvent
-from .RminusSReliability import RminusSReliability
-from .ReliabilityProblem53 import ReliabilityProblem53
-from .ReliabilityProblem22 import ReliabilityProblem22
-from .ReliabilityProblem24 import ReliabilityProblem24
-from .ReliabilityProblem25 import ReliabilityProblem25
-from .ReliabilityProblem28 import ReliabilityProblem28
-from .ReliabilityProblem31 import ReliabilityProblem31
-from .ReliabilityProblem35 import ReliabilityProblem35
-from .ReliabilityProblem55 import ReliabilityProblem55
-from .ReliabilityProblem57 import ReliabilityProblem57
-from .ReliabilityProblem75 import ReliabilityProblem75
-from .ReliabilityProblem89 import ReliabilityProblem89
-from .ReliabilityProblem110 import ReliabilityProblem110
-from .ReliabilityProblem111 import ReliabilityProblem111
-from .ReliabilityProblem33 import ReliabilityProblem33
-from .ReliabilityProblem8 import ReliabilityProblem8
-from .ReliabilityProblem14 import ReliabilityProblem14
-from .ReliabilityProblem38 import ReliabilityProblem38
-from .ReliabilityProblem54 import ReliabilityProblem54
-from .ReliabilityProblem107 import ReliabilityProblem107
-from .ReliabilityProblem91 import ReliabilityProblem91
-from .ReliabilityProblem63 import ReliabilityProblem63
-<<<<<<< HEAD
-from .ReliabilityProblem60 import ReliabilityProblem60
-from .ReliabilityProblem77 import ReliabilityProblem77
-from .FourBranchSerialSystemReliability import FourBranchSerialSystemReliability
-=======
-from .FourBranchSerialSystemReliabilityBenchmarkProblem import (
-    FourBranchSerialSystemReliabilityBenchmarkProblem,
-)
-from .RequestedBBRCProblem import RequestedBBRCProblem
->>>>>>> d8469db0
-
-# from .CentralDispersionBenchmarkProblem import
-# CentralDispersionBenchmarkProblem
-
-__all__ = [
-    "ReliabilityBenchmarkProblem",
-    "AxialStressedBeamReliability",
-    "SensitivityBenchmarkProblem",
-    "IshigamiSensitivity",
-    "DrawEvent",
-    "RminusSReliability",
-    "ReliabilityProblem53",
-    "ReliabilityProblem22",
-    "ReliabilityProblem24",
-    "ReliabilityProblem25",
-    "ReliabilityProblem28",
-    "ReliabilityProblem31",
-    "ReliabilityProblem35",
-    "ReliabilityProblem55",
-    "ReliabilityProblem57",
-    "ReliabilityProblem75",
-    "ReliabilityProblem89",
-    "ReliabilityProblem111",
-    "ReliabilityProblem110",
-    "ReliabilityProblem33",
-    "ReliabilityProblem8",
-    "ReliabilityProblem14",
-    "ReliabilityProblem38",
-    "ReliabilityProblem54",
-    "ReliabilityProblem107",
-    "ReliabilityProblem91",
-    "ReliabilityProblem63",
-<<<<<<< HEAD
-    "ReliabilityProblem60",
-    "ReliabilityProblem77",
-    "FourBranchSerialSystemReliability",
-=======
-    "FourBranchSerialSystemReliabilityBenchmarkProblem",
-    "RequestedBBRCProblem",
->>>>>>> d8469db0
-]
-__version__ = "1.0"
+"""otbenchmark module."""
+from .ReliabilityBenchmarkProblem import ReliabilityBenchmarkProblem
+from .AxialStressedBeamReliability import AxialStressedBeamReliability
+from .SensitivityBenchmarkProblem import SensitivityBenchmarkProblem
+from .IshigamiSensitivity import IshigamiSensitivity
+from .DrawEvent import DrawEvent
+from .RminusSReliability import RminusSReliability
+from .ReliabilityProblem53 import ReliabilityProblem53
+from .ReliabilityProblem22 import ReliabilityProblem22
+from .ReliabilityProblem24 import ReliabilityProblem24
+from .ReliabilityProblem25 import ReliabilityProblem25
+from .ReliabilityProblem28 import ReliabilityProblem28
+from .ReliabilityProblem31 import ReliabilityProblem31
+from .ReliabilityProblem35 import ReliabilityProblem35
+from .ReliabilityProblem55 import ReliabilityProblem55
+from .ReliabilityProblem57 import ReliabilityProblem57
+from .ReliabilityProblem75 import ReliabilityProblem75
+from .ReliabilityProblem89 import ReliabilityProblem89
+from .ReliabilityProblem110 import ReliabilityProblem110
+from .ReliabilityProblem111 import ReliabilityProblem111
+from .ReliabilityProblem33 import ReliabilityProblem33
+from .ReliabilityProblem8 import ReliabilityProblem8
+from .ReliabilityProblem14 import ReliabilityProblem14
+from .ReliabilityProblem38 import ReliabilityProblem38
+from .ReliabilityProblem54 import ReliabilityProblem54
+from .ReliabilityProblem107 import ReliabilityProblem107
+from .ReliabilityProblem91 import ReliabilityProblem91
+from .ReliabilityProblem63 import ReliabilityProblem63
+from .ReliabilityProblem60 import ReliabilityProblem60
+from .ReliabilityProblem77 import ReliabilityProblem77
+from .FourBranchSerialSystemReliability import FourBranchSerialSystemReliability
+from .RequestedBBRCProblem import RequestedBBRCProblem
+
+# from .CentralDispersionBenchmarkProblem import
+# CentralDispersionBenchmarkProblem
+
+__all__ = [
+    "ReliabilityBenchmarkProblem",
+    "AxialStressedBeamReliability",
+    "SensitivityBenchmarkProblem",
+    "IshigamiSensitivity",
+    "DrawEvent",
+    "RminusSReliability",
+    "ReliabilityProblem53",
+    "ReliabilityProblem22",
+    "ReliabilityProblem24",
+    "ReliabilityProblem25",
+    "ReliabilityProblem28",
+    "ReliabilityProblem31",
+    "ReliabilityProblem35",
+    "ReliabilityProblem55",
+    "ReliabilityProblem57",
+    "ReliabilityProblem75",
+    "ReliabilityProblem89",
+    "ReliabilityProblem111",
+    "ReliabilityProblem110",
+    "ReliabilityProblem33",
+    "ReliabilityProblem8",
+    "ReliabilityProblem14",
+    "ReliabilityProblem38",
+    "ReliabilityProblem54",
+    "ReliabilityProblem107",
+    "ReliabilityProblem91",
+    "ReliabilityProblem63",
+    "ReliabilityProblem60",
+    "ReliabilityProblem77",
+    "FourBranchSerialSystemReliability",
+    "RequestedBBRCProblem",
+]
+__version__ = "1.0"